use std::collections::HashSet;
use std::sync::Arc;

use async_nats::jetstream::consumer::DeliverPolicy;
use async_nats::message::Message as NatsMessage;
use async_trait::async_trait;
use futures_util::future::{self};
use futures_util::stream::BoxStream;
<<<<<<< HEAD
use futures_util::{pin_mut, AsyncRead, AsyncWrite, Sink, SinkExt, StreamExt};
=======
use futures_util::{AsyncRead, AsyncWrite, Sink, SinkExt, StreamExt, TryStreamExt};
>>>>>>> ae9d2df8
use p2panda_core::{Hash, PrivateKey, PublicKey, Signature};
use p2panda_net::TopicId;
use p2panda_sync::cbor::{into_cbor_sink, into_cbor_stream};
use p2panda_sync::{FromSync, SyncError, SyncProtocol};
use rand::random;
use rhio_blobs::{BlobHash, BucketName, ObjectSize, Paths, S3Store};
use rhio_core::{NetworkMessage, Subject};
use serde::{Deserialize, Serialize};
use tokio_stream::wrappers::BroadcastStream;
use tracing::{debug, span, Level};

use crate::config::Config;
use crate::nats::{ConsumerId, JetStreamEvent, Nats};
use crate::topic::Query;

<<<<<<< HEAD
/// Simple sync protocol implementation to allow exchange of past NATS messages or blob
/// announcements.
///
/// The protocol is roughly as follows:
///
/// ```text
///                    I. HANDSHAKE PHASE
/// [Initiator]                                  [Acceptor]
///
/// 1.           ------> Send Handshake ------->
/// 2. Exit when No-Sync                         Exit when No-Sync
/// 3.                                           Solve Challenge
/// 4.           <----- Respond Handshake <-----
/// 5. Exit when invalid peer                    Exit when invalid peer
///
///                       II. SYNC PHASE
/// [Initiator]                                  [Acceptor]
///
/// 6.           Send hashes of data we have -->
/// 7.           -------> Send Done message --->
/// 8.                                           Exit or calculate delta
/// 9.           <------ Send delta data we have
/// 10.          <------- Send Done message <---
/// 11. Ingest
/// ```
// @TODO(adz): This implementation is sub-optimal in multiple ways:
// - It requires the peers to send over _everything_ they know about. This can be optimized later
// with a smarter set reconciliation strategy though it'll be tricky to find out how to organize
// the data to make it more efficient (NATS messages do not have timestamps but we could sort them
// by sequential order of the filtered consumer, blobs could be sorted by S3 key (the absolute
// path)?).
// - "No Sync" workaround (see comment below).
// - Acceptor can exit _after_ all data from initiator has been sent already. This can happen when
// the acceptor realizes that it doesn't publish the requested data.
=======
type Challenge = u64;

#[derive(Debug, Clone, Serialize, Deserialize)]
#[serde(tag = "type", content = "value")]
pub enum Message {
    #[serde(rename = "handshake")]
    Handshake(Query, Challenge),

    #[serde(rename = "handshake_response")]
    HandshakeResponse(Signature),

    #[serde(rename = "nats_have")]
    NatsHave(Vec<Hash>),

    #[serde(rename = "nats_messages")]
    NatsData(Vec<NetworkMessage>),

    #[serde(rename = "blobs_have")]
    BlobsHave(Vec<BlobHash>),

    #[serde(rename = "blobs_data")]
    BlobsData(Vec<NetworkMessage>),
}

/// Simple sync protocol implementation to allow exchange of past NATS messages or blob
/// announcements.
// @TODO(adz): This implementation is sub-optimal as it requires the peers to send over
// _everything_ they know about. This can be optimized later with a smarter set reconciliation
// strategy though it'll be tricky to find out how to organize the data to make it more efficient
// (NATS messages do not have timestamps but we could sort them by sequential order of the filtered
// consumer, blobs could be sorted by S3 key (the absolute path)?).
>>>>>>> ae9d2df8
#[derive(Clone, Debug)]
pub struct RhioSyncProtocol {
    config: Config,
    nats: Nats,
    blob_store: S3Store,
    private_key: PrivateKey,
}

#[derive(Debug, Clone, Serialize, Deserialize)]
#[serde(tag = "type", content = "value")]
pub enum Message {
    #[serde(rename = "handshake")]
    Handshake(Query, u64),

    #[serde(rename = "handshake_response")]
    HandshakeResponse(Signature),

    #[serde(rename = "nats_have")]
    NatsHave(Hash),

    #[serde(rename = "nats_have_done")]
    NatsHaveDone,

    #[serde(rename = "nats_data")]
    NatsData(NetworkMessage),

    #[serde(rename = "nats_done")]
    NatsDone,

    #[serde(rename = "blobs_have")]
    BlobsHave(BlobHash),

    #[serde(rename = "blobs_have_done")]
    BlobsHaveDone,

    #[serde(rename = "blobs_data")]
    BlobsData(NetworkMessage),

    #[serde(rename = "blobs_done")]
    BlobsDone,
}

#[async_trait]
impl<'a> SyncProtocol<'a, Query> for RhioSyncProtocol {
    fn name(&self) -> &'static str {
        "rhio-sync-v1"
    }

    async fn initiate(
        self: Arc<Self>,
        query: Query,
        tx: Box<&'a mut (dyn AsyncWrite + Send + Unpin)>,
        rx: Box<&'a mut (dyn AsyncRead + Send + Unpin)>,
        mut app_tx: Box<&'a mut (dyn Sink<FromSync<Query>, Error = SyncError> + Send + Unpin)>,
    ) -> Result<(), SyncError> {
        let span = span!(Level::DEBUG, "initiator", query = %query);

        let mut sink = into_cbor_sink(tx);
        let mut stream = into_cbor_stream(rx);

        // I. HANDSHAKE PHASE
        // ~~~~~~~~~~~~~~~~~~

        // Inform p2panda backend about query.
        app_tx
            .send(FromSync::HandshakeSuccess(query.clone()))
            .await?;
<<<<<<< HEAD
=======
        let (message, challenge) = init_handshake(query.clone());
        sink.send(message).await?;
>>>>>>> ae9d2df8

        // 1. Send handshake message over to other peer.
        //
        // - So they'll learn what we want from them via our "query".
        // - They'll receive the nonce for the handshake challenge.
        debug!(parent: &span, "sending sync query {query}");
        let (message, nonce) = init_handshake(query.clone());
        sink.send(message).await?;

        // 2. End prematurely when we don't want to sync.
        //
        // @TODO(adz): This is a workaround to disable syncing in some cases, for example when
        // we're a publishing peer we don't want to initiate syncing.
        //
        // The current p2panda API does not give any control to turn off syncing for some data
        // stream subscriptions, this is why we're doing it this hacky way.
        if query.is_no_sync() {
            debug!(parent: &span, "end sync session prematurely as we don't want to have one");
            return Ok(());
        }

<<<<<<< HEAD
        // 5. Verify that this peer is the one we're subscribed to by checking it's signature.
=======
        // 2. Verify that this peer is the one we're subscribed to.
>>>>>>> ae9d2df8
        let message = stream.next().await.ok_or(SyncError::UnexpectedBehaviour(
            "incoming message stream ended prematurely".into(),
        ))??;
        let Message::HandshakeResponse(signature) = message else {
            return Err(SyncError::UnexpectedBehaviour(
                "did not receive expected message".into(),
            ));
        };

<<<<<<< HEAD
        if !verify_handshake(&signature, nonce, query.public_key()) {
=======
        if !verify_handshake(&signature, challenge, query.public_key()) {
>>>>>>> ae9d2df8
            debug!(parent: &span, "end sync session as remote peer did not match our subscribed public keys");
            return Ok(());
        }

<<<<<<< HEAD
        // II. SYNC PHASE
        // ~~~~~~~~~~~~~~

        // We can sync over NATS messages or S3 blob announcements.
=======
        // 3. We can sync over NATS messages or S3 blob announcements.
>>>>>>> ae9d2df8
        match query {
            Query::Bucket {
                ref bucket_name, ..
            } => {
<<<<<<< HEAD
                // 6. Send over a list of blob hashes we have already to remote peer.
=======
                // Send over a list of blob hashes we have already to remote peer.
>>>>>>> ae9d2df8
                let blob_hashes: Vec<BlobHash> = self
                    .complete_blobs(bucket_name)
                    .await
                    .iter()
                    .map(|(hash, _, _, _)| hash.to_owned())
                    .collect();
                debug!(parent: &span, "we have {} completed blobs", blob_hashes.len());
<<<<<<< HEAD

                for blob_hash in blob_hashes {
                    sink.send(Message::BlobsHave(blob_hash)).await?;
                }

                // 7. Finalize sending what we have.
                sink.send(Message::BlobsHaveDone).await?;

                // 11. Wait for other peer to send us what we're missing.
                let mut counter = 0;
                loop {
                    let message = stream.next().await.ok_or(SyncError::UnexpectedBehaviour(
                        "incoming message stream ended prematurely".into(),
                    ))??;

                    match message {
                        Message::BlobsData(blob_announcement) => {
                            counter += 1;

                            // Send data to p2panda backend.
                            app_tx
                                .send(FromSync::Data(blob_announcement.to_bytes(), None))
                                .await?;
                        }
                        Message::BlobsDone => {
                            break;
                        }
                        _ => {
                            return Err(SyncError::UnexpectedBehaviour(
                                "did not receive expected message".into(),
                            ));
                        }
                    }
                }

                debug!(parent: &span,
                    "received {} new blob announcements from remote peer",
                    counter,
                );
=======
                sink.send(Message::BlobsHave(blob_hashes)).await?;

                // Wait for other peer to send us what we're missing.
                let message = stream.next().await.ok_or(SyncError::UnexpectedBehaviour(
                    "incoming message stream ended prematurely".into(),
                ))??;
                let Message::BlobsData(remote_blob_announcements) = message else {
                    return Err(SyncError::UnexpectedBehaviour(
                        "did not receive expected message".into(),
                    ));
                };

                debug!(parent: &span,
                    "received {} new blob announcements from remote peer",
                    remote_blob_announcements.len()
                );

                for blob_announcement in remote_blob_announcements {
                    app_tx
                        .send(FromSync::Data(blob_announcement.to_bytes(), None))
                        .await?;
                }
>>>>>>> ae9d2df8
            }
            Query::Subject { ref subject, .. } => {
                // NATS streams are configured locally for every peer, so we need to look it up
                // ourselves to find out what stream configuration we have for this subject.
                let stream_name = match &self.config.subscribe {
                    Some(subscriptions) => {
                        subscriptions.nats_subjects.iter().find_map(|subscription| {
                            if &subscription.subject == subject {
                                Some(subscription.stream_name.clone())
                            } else {
                                None
                            }
                        })
                    }
                    None => None,
                }
                .expect("query matches subscription config");

                // 6. Download all NATS messages we have from the server for this subject and hash
                //    them each. We send all hashes over to the other peer so they can determine
                //    and send us what we don't have.
                let (consumer_id, nats_stream) =
                    self.nats_stream(stream_name, subject, query.id()).await?;
                let mut nats_stream = nats_stream.map(|event| match event {
                    Ok(message) => Ok(Hash::new(&message.payload)),
                    Err(err) => Err(err),
                });

                let mut counter = 0;
                while let Some(nats_hash) = nats_stream.next().await {
                    match nats_hash {
                        Ok(nats_hash) => {
                            counter += 1;
                            sink.send(Message::NatsHave(nats_hash)).await?;
                        }
                        Err(err) => {
                            // Do not forget to unsubscribe consumer even on failure.
                            self.unsubscribe_nats_stream(consumer_id).await?;
                            return Err(err);
                        }
                    }
                }

                self.unsubscribe_nats_stream(consumer_id).await?;

                // 7. Finalize sending what we have.
                sink.send(Message::NatsHaveDone).await?;

                debug!(parent: &span,
                    "downloaded {} NATS messages",
                    counter,
                );

<<<<<<< HEAD
                // 11. Wait for other peer to send us what we're missing.
                let mut counter = 0;
                loop {
                    let message = stream.next().await.ok_or(SyncError::UnexpectedBehaviour(
                        "incoming message stream ended prematurely".into(),
                    ))??;

                    match message {
                        Message::NatsData(nats_message) => {
                            counter += 1;
                            app_tx
                                .send(FromSync::Data(nats_message.to_bytes(), None))
                                .await?;
                        }
                        Message::NatsDone => {
                            break;
                        }
                        _ => {
                            return Err(SyncError::UnexpectedBehaviour(
                                "did not receive expected message".into(),
                            ));
                        }
                    }
                }
=======
                sink.send(Message::NatsHave(nats_message_hashes)).await?;

                // Wait for other peer to send us what we're missing.
                let message = stream.next().await.ok_or(SyncError::UnexpectedBehaviour(
                    "incoming message stream ended prematurely".into(),
                ))??;
                let Message::NatsData(nats_messages) = message else {
                    return Err(SyncError::UnexpectedBehaviour(
                        "did not receive expected message".into(),
                    ));
                };
>>>>>>> ae9d2df8

                debug!(parent: &span,
                    "received {} new NATS messages from remote peer",
                    counter,
                );
            }
            Query::NoSyncBucket { .. } => {
                unreachable!("returned already earlier on no-sync option")
            }
            Query::NoSyncBucket { .. } => {
                unreachable!("returned already earlier on no-sync option")
            }
            Query::NoSyncSubject { .. } => {
                unreachable!("returned already earlier on no-sync option")
            }
        }

        // Flush all bytes so that no messages are lost.
        sink.flush().await?;
        app_tx.flush().await?;

        debug!(parent: &span, "sync session finished");

        Ok(())
    }

    async fn accept(
        self: Arc<Self>,
        tx: Box<&'a mut (dyn AsyncWrite + Send + Unpin)>,
        rx: Box<&'a mut (dyn AsyncRead + Send + Unpin)>,
        mut app_tx: Box<&'a mut (dyn Sink<FromSync<Query>, Error = SyncError> + Send + Unpin)>,
    ) -> Result<(), SyncError> {
        let mut sink = into_cbor_sink(tx);
        let mut stream = into_cbor_stream(rx);

        // I. HANDSHAKE PHASE
        // ~~~~~~~~~~~~~~~~~~

        // 1. Expect initiating peer to tell us what they want to sync.
        let message = stream.next().await.ok_or(SyncError::UnexpectedBehaviour(
            "incoming message stream ended prematurely".into(),
        ))??;
<<<<<<< HEAD
        let Message::Handshake(query, nonce) = message else {
=======
        let Message::Handshake(query, challenge) = message else {
>>>>>>> ae9d2df8
            return Err(SyncError::UnexpectedBehaviour(
                "did not receive expected message".into(),
            ));
        };

        let span = span!(Level::DEBUG, "acceptor", query = %query);
        debug!(parent: &span, "received sync query {}", query);

        // Tell p2panda backend about query.
        app_tx
            .send(FromSync::HandshakeSuccess(query.clone()))
            .await?;

        // 2. The other peer might tell us sometimes that they _don't_ want to sync.
        //
        // @TODO(adz): This is a workaround to disable syncing in some cases as the current p2panda
        // API does not give any control to turn off syncing for some topics.
        if query.is_no_sync() {
            debug!(parent: &span, "end sync session prematurely as we don't want to have one");
            return Ok(());
        }

<<<<<<< HEAD
        // 3. & 4. & 5. Check if we are the peer the initiator is asking for, proof it if we are,
        //    otherwise send invalid proof and stop here.
        let accept_message = accept_handshake(nonce, &self.private_key);
=======
        // 2. Check if we are the peer the initiator is asking for, proof it if we are, otherwise
        //    send invalid proof and stop here.
        let accept_message = accept_handshake(challenge, &self.private_key);
>>>>>>> ae9d2df8
        sink.send(accept_message).await?;

        if query.public_key() != &self.private_key.public_key() {
            debug!(parent: &span, "end sync session prematurely as we are not the peer the initiator asked for");
            return Ok(());
        }

<<<<<<< HEAD
        // II. SYNC PHASE
        // ~~~~~~~~~~~~~~

        // We can sync over NATS messages or S3 blob announcements.
        match &query {
            Query::Bucket { bucket_name, .. } => {
                // 8. Await message from other peer on the blobs they _have_, so we can calculate
                //    what they're missing and send that delta to them.
                let mut remote_blob_hashes = HashSet::new();
                loop {
                    let message = stream.next().await.ok_or(SyncError::UnexpectedBehaviour(
                        "incoming message stream ended prematurely".into(),
                    ))??;

                    match message {
                        Message::BlobsHave(blob_hash) => {
                            remote_blob_hashes.insert(blob_hash);
                        }
                        Message::BlobsHaveDone => {
                            break;
                        }
                        _ => {
                            return Err(SyncError::UnexpectedBehaviour(
                                "did not receive expected message".into(),
                            ));
                        }
                    }
                }

                debug!(parent: &span,
                    "received {} hashes from remote peer",
                    remote_blob_hashes.len()
                );
=======
        // 3. We can sync over NATS messages or S3 blob announcements.
        match &query {
            Query::Bucket { bucket_name, .. } => {
                // Await message from other peer on the blobs they _have_, so we can calculate what
                // they're missing and send that delta to them.
                let message = stream.next().await.ok_or(SyncError::UnexpectedBehaviour(
                    "incoming message stream ended prematurely".into(),
                ))??;
                let Message::BlobsHave(remote_blob_hashes) = message else {
                    return Err(SyncError::UnexpectedBehaviour(
                        "did not receive expected message".into(),
                    ));
                };
>>>>>>> ae9d2df8

                let is_publishing = match &self.config.publish {
                    Some(publications) => publications
                        .s3_buckets
                        .iter()
                        .find(|local_bucket_name| &bucket_name == local_bucket_name),
                    None => None,
                }
                .is_some();

                if !is_publishing {
<<<<<<< HEAD
                    // Inform the other peer politely that we need to end here as we can't provide
                    // for this S3 bucket.
                    debug!(parent: &span, "can't provide data, politely end sync");
                    sink.send(Message::BlobsDone).await?;
                    return Ok(());
                }

                // 9. Send back delta data to other peer.
                let mut counter = 0;
                for (hash, _, paths, size) in self.complete_blobs(bucket_name).await {
                    if !remote_blob_hashes.contains(&hash) {
                        let blob_announcement = {
                            let mut signed_msg = NetworkMessage::new_blob_announcement(
                                hash,
                                bucket_name.clone(),
                                paths.data(),
                                size,
                            );
                            signed_msg.sign(&self.private_key);
                            signed_msg
                        };
                        counter += 1;
                        sink.send(Message::BlobsData(blob_announcement)).await?;
                    }
                }

                // 10. Finalize sync session.
                sink.send(Message::BlobsDone).await?;

                debug!(parent: &span, "send {} blob announcements", counter);
=======
                    // Inform the other peer politely that we need to end here as we can't provide for
                    // this S3 bucket by sending them an empty array back.
                    debug!(parent: &span,
                        "can't provide data, politely send empty array back",
                    );
                    sink.send(Message::BlobsData(vec![])).await?;
                    return Ok(());
                }

                let blob_announcements: Vec<NetworkMessage> = self
                    .complete_blobs(bucket_name)
                    .await
                    .into_iter()
                    .filter_map(|(hash, _, paths, size)| {
                        if remote_blob_hashes.contains(&hash) {
                            None
                        } else {
                            Some({
                                let mut signed_msg = NetworkMessage::new_blob_announcement(
                                    hash,
                                    bucket_name.clone(),
                                    paths.data(),
                                    size,
                                );
                                signed_msg.sign(&self.private_key);
                                signed_msg
                            })
                        }
                    })
                    .collect();

                debug!(parent: &span, "send {} blob announcements", blob_announcements.len());

                sink.send(Message::BlobsData(blob_announcements)).await?;
>>>>>>> ae9d2df8
            }
            Query::Subject { subject, .. } => {
                // Look up our config to find out if we have a NATS stream somewhere which fits the
                // requested subject.
                let stream_name = match &self.config.publish {
                    Some(publications) => {
                        publications.nats_subjects.iter().find_map(|publication| {
                            if publication.subject.is_matching(subject) {
                                Some(publication.stream_name.clone())
                            } else {
                                None
                            }
                        })
                    }
                    None => None,
                };

                // 8. Await message from other peer on the NATS messages they _have_, so we can
                //    calculate what they're missing and send that delta to them.
                let mut remote_nats_hashes = HashSet::new();
                loop {
                    let message = stream.next().await.ok_or(SyncError::UnexpectedBehaviour(
                        "incoming message stream ended prematurely".into(),
                    ))??;

                    match message {
                        Message::NatsHave(nats_hash) => {
                            remote_nats_hashes.insert(nats_hash);
                        }
                        Message::NatsHaveDone => {
                            break;
                        }
                        _ => {
                            return Err(SyncError::UnexpectedBehaviour(
                                "did not receive expected message".into(),
                            ));
                        }
                    }
                }

                debug!(parent: &span,
                    "received {} hashes from remote peer",
                    remote_nats_hashes.len()
                );

                // Inform the other peer politely that we need to end here as we can't provide for
                // this NATS subject.
                let Some(stream_name) = stream_name else {
<<<<<<< HEAD
                    debug!(parent: &span, "can't provide data, politely end sync");
                    sink.send(Message::NatsDone).await?;
=======
                    debug!(parent: &span,
                        "can't provide data, politely send empty array back",
                    );
                    sink.send(Message::NatsData(vec![])).await?;
>>>>>>> ae9d2df8
                    return Ok(());
                };

                // 9. Send back delta data to other peer.
                let (consumer_id, nats_stream) =
                    self.nats_stream(stream_name, subject, query.id()).await?;
                let nats_stream = nats_stream.filter_map(|event| async {
                    match event {
                        Ok(message) => {
                            let hash = Hash::new(&message.payload);
                            if remote_nats_hashes.contains(&hash) {
                                None
                            } else {
                                Some(Ok({
                                    let mut signed_msg = NetworkMessage::new_nats(message);
                                    signed_msg.sign(&self.private_key);
                                    signed_msg
                                }))
                            }
                        }
                        Err(err) => Some(Err(err)),
                    }
                });

                pin_mut!(nats_stream);

                let mut counter = 0;
                while let Some(nats_message) = nats_stream.next().await {
                    match nats_message {
                        Ok(nats_message) => {
                            counter += 1;
                            sink.send(Message::NatsData(nats_message)).await?;
                        }
                        Err(err) => {
                            self.unsubscribe_nats_stream(consumer_id).await?;
                            return Err(err);
                        }
                    }
                }

                self.unsubscribe_nats_stream(consumer_id).await?;

                // 10. Finalize sync session.
                sink.send(Message::NatsDone).await?;

<<<<<<< HEAD
                debug!(parent: &span, "downloaded {} NATS messages", counter);
=======
                sink.send(Message::NatsData(nats_messages)).await?;
>>>>>>> ae9d2df8
            }
            Query::NoSyncBucket { .. } => {
                unreachable!("we've already returned before no-sync option")
            }
            Query::NoSyncSubject { .. } => {
                unreachable!("we've already returned before no-sync option")
            }
        }

        // Flush all bytes so that no messages are lost.
        sink.flush().await?;
        app_tx.flush().await?;

        debug!(parent: &span, "sync session finished");

        Ok(())
    }
}

impl RhioSyncProtocol {
    pub fn new(config: Config, nats: Nats, blob_store: S3Store, private_key: PrivateKey) -> Self {
        Self {
            config,
            nats,
            blob_store,
            private_key,
        }
    }

    /// Get a list of blobs we have ourselves already in the blob store for this query.
    async fn complete_blobs(
        &self,
        bucket_name: &BucketName,
    ) -> Vec<(BlobHash, BucketName, Paths, ObjectSize)> {
        self.blob_store
            .complete_blobs()
            .await
            .into_iter()
            .filter(|(_, store_bucket_name, _, _)| store_bucket_name == bucket_name)
            .collect()
    }

    /// Download all NATS messages we have for that subject and return them as a stream.
    async fn nats_stream(
        &self,
        stream_name: String,
        subject: &Subject,
        topic_id: [u8; 32],
    ) -> Result<(ConsumerId, BoxStream<Result<NatsMessage, SyncError>>), SyncError> {
        let (consumer_id, nats_rx) = self
            .nats
            .subscribe(
                stream_name,
                subject.to_owned(),
                DeliverPolicy::All,
                topic_id,
            )
            .await
            .map_err(|err| {
                SyncError::Critical(format!("can't subscribe to NATS stream: {}", err))
            })?;

        let nats_stream = BroadcastStream::new(nats_rx)
            .take_while(|event| {
                // Take messages from stream until we've reached all currently known messages, do
                // not wait for upcoming, future messages.
                future::ready(!matches!(event, Ok(JetStreamEvent::InitCompleted { .. })))
            })
            .filter_map(|message| async {
                match message {
                    Ok(JetStreamEvent::Message { message, .. }) => Some(Ok(message)),
                    Ok(JetStreamEvent::Failed { reason, .. }) => Some(Err(SyncError::Critical(
                        format!("could not download all past messages from nats server: {reason}"),
                    ))),
                    Err(err) => Some(Err(SyncError::Critical(format!(
                        "broadcast stream failed: {err}"
                    )))),
                    Ok(JetStreamEvent::InitCompleted { .. }) => {
                        unreachable!("init complete events got filtered out before")
                    }
                }
            });

        Ok((consumer_id, Box::pin(nats_stream)))
    }

    async fn unsubscribe_nats_stream(&self, consumer_id: ConsumerId) -> Result<(), SyncError> {
        self.nats.unsubscribe(consumer_id).await.map_err(|err| {
            SyncError::Critical(format!("can't unsubscribe from NATS stream: {}", err))
        })?;
        Ok(())
    }
}

<<<<<<< HEAD
fn init_handshake(query: Query) -> (Message, u64) {
    let nonce: u64 = random();
    (Message::Handshake(query, nonce), nonce)
}

fn accept_handshake(nonce: u64, private_key: &PrivateKey) -> Message {
    let signature = private_key.sign(&nonce.to_ne_bytes());
    Message::HandshakeResponse(signature)
}

fn verify_handshake(signature: &Signature, nonce: u64, public_key: &PublicKey) -> bool {
    public_key.verify(&nonce.to_ne_bytes(), signature)
=======
fn init_handshake(query: Query) -> (Message, Challenge) {
    let challenge: u64 = random();
    (Message::Handshake(query, challenge), challenge)
}

fn accept_handshake(challenge: Challenge, private_key: &PrivateKey) -> Message {
    let signature = private_key.sign(&challenge.to_ne_bytes());
    Message::HandshakeResponse(signature)
}

fn verify_handshake(signature: &Signature, challenge: Challenge, public_key: &PublicKey) -> bool {
    public_key.verify(&challenge.to_ne_bytes(), signature)
>>>>>>> ae9d2df8
}

#[cfg(test)]
mod tests {
    use p2panda_core::PrivateKey;

    use crate::topic::Query;

    use super::{accept_handshake, init_handshake, verify_handshake, Message};

    #[test]
    fn handshake() {
        let subscribe_private_key = PrivateKey::new();
        let subscribe_public_key = subscribe_private_key.public_key();
        let query = Query::Bucket {
            bucket_name: "bucket-1".into(),
            // We're interested in the data of this peer.
            public_key: subscribe_public_key,
        };

<<<<<<< HEAD
        // 1. Initializing peer sends handshake to remote and keeps nonce around.
        let (init_message, nonce) = init_handshake(query.clone());
        assert!(matches!(init_message, Message::Handshake(..)));

        // Nonce should be different each time.
        let (_, nonce_again) = init_handshake(query);
        assert_ne!(nonce, nonce_again);

        // 2. Accepting peer signs nonce with their own private key and sends it back.
        let accept_message = accept_handshake(nonce, &subscribe_private_key);

        // 3. Initializing peer verifies signature with nonce.
        let Message::HandshakeResponse(signature) = accept_message else {
            panic!("this is not a handshake response");
        };
        assert!(verify_handshake(&signature, nonce, &subscribe_public_key))
=======
        // 1. Initializing peer sends handshake to remote and keeps challenge around.
        let (init_message, challenge) = init_handshake(query.clone());
        assert!(matches!(init_message, Message::Handshake(..)));

        // Challenges should be different each time.
        let (_, challenge_again) = init_handshake(query);
        assert_ne!(challenge, challenge_again);

        // 2. Accepting peer signs challenge with their own private key and sends it back.
        let accept_message = accept_handshake(challenge, &subscribe_private_key);

        // 3. Initializing peer verifies signature with challenge.
        let Message::HandshakeResponse(signature) = accept_message else {
            panic!("this is not a handshake response");
        };
        assert!(verify_handshake(
            &signature,
            challenge,
            &subscribe_public_key
        ))
>>>>>>> ae9d2df8
    }
}<|MERGE_RESOLUTION|>--- conflicted
+++ resolved
@@ -6,11 +6,7 @@
 use async_trait::async_trait;
 use futures_util::future::{self};
 use futures_util::stream::BoxStream;
-<<<<<<< HEAD
 use futures_util::{pin_mut, AsyncRead, AsyncWrite, Sink, SinkExt, StreamExt};
-=======
-use futures_util::{AsyncRead, AsyncWrite, Sink, SinkExt, StreamExt, TryStreamExt};
->>>>>>> ae9d2df8
 use p2panda_core::{Hash, PrivateKey, PublicKey, Signature};
 use p2panda_net::TopicId;
 use p2panda_sync::cbor::{into_cbor_sink, into_cbor_stream};
@@ -26,7 +22,6 @@
 use crate::nats::{ConsumerId, JetStreamEvent, Nats};
 use crate::topic::Query;
 
-<<<<<<< HEAD
 /// Simple sync protocol implementation to allow exchange of past NATS messages or blob
 /// announcements.
 ///
@@ -61,39 +56,6 @@
 // - "No Sync" workaround (see comment below).
 // - Acceptor can exit _after_ all data from initiator has been sent already. This can happen when
 // the acceptor realizes that it doesn't publish the requested data.
-=======
-type Challenge = u64;
-
-#[derive(Debug, Clone, Serialize, Deserialize)]
-#[serde(tag = "type", content = "value")]
-pub enum Message {
-    #[serde(rename = "handshake")]
-    Handshake(Query, Challenge),
-
-    #[serde(rename = "handshake_response")]
-    HandshakeResponse(Signature),
-
-    #[serde(rename = "nats_have")]
-    NatsHave(Vec<Hash>),
-
-    #[serde(rename = "nats_messages")]
-    NatsData(Vec<NetworkMessage>),
-
-    #[serde(rename = "blobs_have")]
-    BlobsHave(Vec<BlobHash>),
-
-    #[serde(rename = "blobs_data")]
-    BlobsData(Vec<NetworkMessage>),
-}
-
-/// Simple sync protocol implementation to allow exchange of past NATS messages or blob
-/// announcements.
-// @TODO(adz): This implementation is sub-optimal as it requires the peers to send over
-// _everything_ they know about. This can be optimized later with a smarter set reconciliation
-// strategy though it'll be tricky to find out how to organize the data to make it more efficient
-// (NATS messages do not have timestamps but we could sort them by sequential order of the filtered
-// consumer, blobs could be sorted by S3 key (the absolute path)?).
->>>>>>> ae9d2df8
 #[derive(Clone, Debug)]
 pub struct RhioSyncProtocol {
     config: Config,
@@ -161,11 +123,6 @@
         app_tx
             .send(FromSync::HandshakeSuccess(query.clone()))
             .await?;
-<<<<<<< HEAD
-=======
-        let (message, challenge) = init_handshake(query.clone());
-        sink.send(message).await?;
->>>>>>> ae9d2df8
 
         // 1. Send handshake message over to other peer.
         //
@@ -187,11 +144,7 @@
             return Ok(());
         }
 
-<<<<<<< HEAD
         // 5. Verify that this peer is the one we're subscribed to by checking it's signature.
-=======
-        // 2. Verify that this peer is the one we're subscribed to.
->>>>>>> ae9d2df8
         let message = stream.next().await.ok_or(SyncError::UnexpectedBehaviour(
             "incoming message stream ended prematurely".into(),
         ))??;
@@ -201,32 +154,20 @@
             ));
         };
 
-<<<<<<< HEAD
         if !verify_handshake(&signature, nonce, query.public_key()) {
-=======
-        if !verify_handshake(&signature, challenge, query.public_key()) {
->>>>>>> ae9d2df8
             debug!(parent: &span, "end sync session as remote peer did not match our subscribed public keys");
             return Ok(());
         }
 
-<<<<<<< HEAD
         // II. SYNC PHASE
         // ~~~~~~~~~~~~~~
 
         // We can sync over NATS messages or S3 blob announcements.
-=======
-        // 3. We can sync over NATS messages or S3 blob announcements.
->>>>>>> ae9d2df8
         match query {
             Query::Bucket {
                 ref bucket_name, ..
             } => {
-<<<<<<< HEAD
                 // 6. Send over a list of blob hashes we have already to remote peer.
-=======
-                // Send over a list of blob hashes we have already to remote peer.
->>>>>>> ae9d2df8
                 let blob_hashes: Vec<BlobHash> = self
                     .complete_blobs(bucket_name)
                     .await
@@ -234,7 +175,6 @@
                     .map(|(hash, _, _, _)| hash.to_owned())
                     .collect();
                 debug!(parent: &span, "we have {} completed blobs", blob_hashes.len());
-<<<<<<< HEAD
 
                 for blob_hash in blob_hashes {
                     sink.send(Message::BlobsHave(blob_hash)).await?;
@@ -274,30 +214,6 @@
                     "received {} new blob announcements from remote peer",
                     counter,
                 );
-=======
-                sink.send(Message::BlobsHave(blob_hashes)).await?;
-
-                // Wait for other peer to send us what we're missing.
-                let message = stream.next().await.ok_or(SyncError::UnexpectedBehaviour(
-                    "incoming message stream ended prematurely".into(),
-                ))??;
-                let Message::BlobsData(remote_blob_announcements) = message else {
-                    return Err(SyncError::UnexpectedBehaviour(
-                        "did not receive expected message".into(),
-                    ));
-                };
-
-                debug!(parent: &span,
-                    "received {} new blob announcements from remote peer",
-                    remote_blob_announcements.len()
-                );
-
-                for blob_announcement in remote_blob_announcements {
-                    app_tx
-                        .send(FromSync::Data(blob_announcement.to_bytes(), None))
-                        .await?;
-                }
->>>>>>> ae9d2df8
             }
             Query::Subject { ref subject, .. } => {
                 // NATS streams are configured locally for every peer, so we need to look it up
@@ -351,7 +267,6 @@
                     counter,
                 );
 
-<<<<<<< HEAD
                 // 11. Wait for other peer to send us what we're missing.
                 let mut counter = 0;
                 loop {
@@ -376,27 +291,11 @@
                         }
                     }
                 }
-=======
-                sink.send(Message::NatsHave(nats_message_hashes)).await?;
-
-                // Wait for other peer to send us what we're missing.
-                let message = stream.next().await.ok_or(SyncError::UnexpectedBehaviour(
-                    "incoming message stream ended prematurely".into(),
-                ))??;
-                let Message::NatsData(nats_messages) = message else {
-                    return Err(SyncError::UnexpectedBehaviour(
-                        "did not receive expected message".into(),
-                    ));
-                };
->>>>>>> ae9d2df8
 
                 debug!(parent: &span,
                     "received {} new NATS messages from remote peer",
                     counter,
                 );
-            }
-            Query::NoSyncBucket { .. } => {
-                unreachable!("returned already earlier on no-sync option")
             }
             Query::NoSyncBucket { .. } => {
                 unreachable!("returned already earlier on no-sync option")
@@ -431,11 +330,7 @@
         let message = stream.next().await.ok_or(SyncError::UnexpectedBehaviour(
             "incoming message stream ended prematurely".into(),
         ))??;
-<<<<<<< HEAD
         let Message::Handshake(query, nonce) = message else {
-=======
-        let Message::Handshake(query, challenge) = message else {
->>>>>>> ae9d2df8
             return Err(SyncError::UnexpectedBehaviour(
                 "did not receive expected message".into(),
             ));
@@ -458,15 +353,9 @@
             return Ok(());
         }
 
-<<<<<<< HEAD
         // 3. & 4. & 5. Check if we are the peer the initiator is asking for, proof it if we are,
         //    otherwise send invalid proof and stop here.
         let accept_message = accept_handshake(nonce, &self.private_key);
-=======
-        // 2. Check if we are the peer the initiator is asking for, proof it if we are, otherwise
-        //    send invalid proof and stop here.
-        let accept_message = accept_handshake(challenge, &self.private_key);
->>>>>>> ae9d2df8
         sink.send(accept_message).await?;
 
         if query.public_key() != &self.private_key.public_key() {
@@ -474,7 +363,6 @@
             return Ok(());
         }
 
-<<<<<<< HEAD
         // II. SYNC PHASE
         // ~~~~~~~~~~~~~~
 
@@ -508,21 +396,6 @@
                     "received {} hashes from remote peer",
                     remote_blob_hashes.len()
                 );
-=======
-        // 3. We can sync over NATS messages or S3 blob announcements.
-        match &query {
-            Query::Bucket { bucket_name, .. } => {
-                // Await message from other peer on the blobs they _have_, so we can calculate what
-                // they're missing and send that delta to them.
-                let message = stream.next().await.ok_or(SyncError::UnexpectedBehaviour(
-                    "incoming message stream ended prematurely".into(),
-                ))??;
-                let Message::BlobsHave(remote_blob_hashes) = message else {
-                    return Err(SyncError::UnexpectedBehaviour(
-                        "did not receive expected message".into(),
-                    ));
-                };
->>>>>>> ae9d2df8
 
                 let is_publishing = match &self.config.publish {
                     Some(publications) => publications
@@ -534,7 +407,6 @@
                 .is_some();
 
                 if !is_publishing {
-<<<<<<< HEAD
                     // Inform the other peer politely that we need to end here as we can't provide
                     // for this S3 bucket.
                     debug!(parent: &span, "can't provide data, politely end sync");
@@ -565,42 +437,6 @@
                 sink.send(Message::BlobsDone).await?;
 
                 debug!(parent: &span, "send {} blob announcements", counter);
-=======
-                    // Inform the other peer politely that we need to end here as we can't provide for
-                    // this S3 bucket by sending them an empty array back.
-                    debug!(parent: &span,
-                        "can't provide data, politely send empty array back",
-                    );
-                    sink.send(Message::BlobsData(vec![])).await?;
-                    return Ok(());
-                }
-
-                let blob_announcements: Vec<NetworkMessage> = self
-                    .complete_blobs(bucket_name)
-                    .await
-                    .into_iter()
-                    .filter_map(|(hash, _, paths, size)| {
-                        if remote_blob_hashes.contains(&hash) {
-                            None
-                        } else {
-                            Some({
-                                let mut signed_msg = NetworkMessage::new_blob_announcement(
-                                    hash,
-                                    bucket_name.clone(),
-                                    paths.data(),
-                                    size,
-                                );
-                                signed_msg.sign(&self.private_key);
-                                signed_msg
-                            })
-                        }
-                    })
-                    .collect();
-
-                debug!(parent: &span, "send {} blob announcements", blob_announcements.len());
-
-                sink.send(Message::BlobsData(blob_announcements)).await?;
->>>>>>> ae9d2df8
             }
             Query::Subject { subject, .. } => {
                 // Look up our config to find out if we have a NATS stream somewhere which fits the
@@ -649,15 +485,8 @@
                 // Inform the other peer politely that we need to end here as we can't provide for
                 // this NATS subject.
                 let Some(stream_name) = stream_name else {
-<<<<<<< HEAD
                     debug!(parent: &span, "can't provide data, politely end sync");
                     sink.send(Message::NatsDone).await?;
-=======
-                    debug!(parent: &span,
-                        "can't provide data, politely send empty array back",
-                    );
-                    sink.send(Message::NatsData(vec![])).await?;
->>>>>>> ae9d2df8
                     return Ok(());
                 };
 
@@ -703,11 +532,7 @@
                 // 10. Finalize sync session.
                 sink.send(Message::NatsDone).await?;
 
-<<<<<<< HEAD
                 debug!(parent: &span, "downloaded {} NATS messages", counter);
-=======
-                sink.send(Message::NatsData(nats_messages)).await?;
->>>>>>> ae9d2df8
             }
             Query::NoSyncBucket { .. } => {
                 unreachable!("we've already returned before no-sync option")
@@ -802,7 +627,6 @@
     }
 }
 
-<<<<<<< HEAD
 fn init_handshake(query: Query) -> (Message, u64) {
     let nonce: u64 = random();
     (Message::Handshake(query, nonce), nonce)
@@ -815,20 +639,6 @@
 
 fn verify_handshake(signature: &Signature, nonce: u64, public_key: &PublicKey) -> bool {
     public_key.verify(&nonce.to_ne_bytes(), signature)
-=======
-fn init_handshake(query: Query) -> (Message, Challenge) {
-    let challenge: u64 = random();
-    (Message::Handshake(query, challenge), challenge)
-}
-
-fn accept_handshake(challenge: Challenge, private_key: &PrivateKey) -> Message {
-    let signature = private_key.sign(&challenge.to_ne_bytes());
-    Message::HandshakeResponse(signature)
-}
-
-fn verify_handshake(signature: &Signature, challenge: Challenge, public_key: &PublicKey) -> bool {
-    public_key.verify(&challenge.to_ne_bytes(), signature)
->>>>>>> ae9d2df8
 }
 
 #[cfg(test)]
@@ -849,7 +659,6 @@
             public_key: subscribe_public_key,
         };
 
-<<<<<<< HEAD
         // 1. Initializing peer sends handshake to remote and keeps nonce around.
         let (init_message, nonce) = init_handshake(query.clone());
         assert!(matches!(init_message, Message::Handshake(..)));
@@ -866,27 +675,5 @@
             panic!("this is not a handshake response");
         };
         assert!(verify_handshake(&signature, nonce, &subscribe_public_key))
-=======
-        // 1. Initializing peer sends handshake to remote and keeps challenge around.
-        let (init_message, challenge) = init_handshake(query.clone());
-        assert!(matches!(init_message, Message::Handshake(..)));
-
-        // Challenges should be different each time.
-        let (_, challenge_again) = init_handshake(query);
-        assert_ne!(challenge, challenge_again);
-
-        // 2. Accepting peer signs challenge with their own private key and sends it back.
-        let accept_message = accept_handshake(challenge, &subscribe_private_key);
-
-        // 3. Initializing peer verifies signature with challenge.
-        let Message::HandshakeResponse(signature) = accept_message else {
-            panic!("this is not a handshake response");
-        };
-        assert!(verify_handshake(
-            &signature,
-            challenge,
-            &subscribe_public_key
-        ))
->>>>>>> ae9d2df8
     }
 }